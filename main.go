--- conflicted
+++ resolved
@@ -86,18 +86,16 @@
 			repositories.BuildClient,
 			k8sClientConfig,
 		),
-<<<<<<< HEAD
 		apis.NewBuildHandler(
 			ctrl.Log.WithName("BuildHandler"),
 			config.ServerURL,
 			&repositories.BuildRepo{},
 			repositories.BuildClient,
 			k8sClientConfig,
-=======
+    ),
 		apis.NewOrgHandler(
 			repositories.NewOrgRepo(config.RootNamespace, privilegedClient),
 			config.ServerURL,
->>>>>>> 55b2d950
 		),
 	}
 
